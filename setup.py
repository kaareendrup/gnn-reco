import subprocess
import sys
from setuptools import setup, find_packages
import versioneer

# Utility method(s)
def install(package):
    subprocess.check_call([sys.executable, "-m", "pip", "install", "--user", package])

# Requirements definitions
<<<<<<< HEAD
SETUP_REQUIRES = [
    'setuptools >= 58.2.0',
]
=======
EXTRAS_REQUIRE = {
    'develop': [
        'pytest',
        'pylint',
        'pydocstyle',
        'coverage',
        'anybadge',
        'sphinx',
        'sphinx_rtd_theme',
        'versioneer',
    ],
}
>>>>>>> d17e123e

INSTALL_REQUIRES = [
    'sqlalchemy',
    'pandas',
    'numpy',
    'timer',
    'tqdm',
    'torch-cluster==1.5.9',
    'torch-scatter==2.0.9',
    'torch-sparse==0.6.12',
    'torch-spline-conv==1.2.1',
    'torch-geometric==2.0.1',
    'pytorch-lightning==1.5.6',
    'dill',
    'wandb',
    'matplotlib',
]

EXTRAS_REQUIRE = {
    'develop': [
        'pytest',
        'pylint',
        'coverage',
        'anybadge',
        'sphinx',
        'sphinx_rtd_theme',
        'versioneer',
    ],
}

# Ensure pytorch is already installed (see e.g. https://github.com/pyg-team/pytorch_geometric/issues/861#issuecomment-566424944)
try:
    import torch  # pyright: reportMissingImports=false
except ImportError:
    install('torch==1.9.0')

setup(
    name='graphnet',
    version=versioneer.get_version(),
    description='A common library for using graph neural networks (GNNs) in netrino telescope experiments.',
    license='Apache 2.0',
    author='The IceCube Collaboration',
    url='https://github.com/icecube/graphnet',
    cmdclass=versioneer.get_cmdclass(),
    packages=find_packages(where='src'),
    package_dir={'': 'src'},
    setup_requires=SETUP_REQUIRES,
    install_requires=INSTALL_REQUIRES,
    extras_require=EXTRAS_REQUIRE,
    dependency_links=[
        'https://data.pyg.org/whl/torch-1.9.0+cpu.html',
    ],
)<|MERGE_RESOLUTION|>--- conflicted
+++ resolved
@@ -8,24 +8,9 @@
     subprocess.check_call([sys.executable, "-m", "pip", "install", "--user", package])
 
 # Requirements definitions
-<<<<<<< HEAD
 SETUP_REQUIRES = [
     'setuptools >= 58.2.0',
 ]
-=======
-EXTRAS_REQUIRE = {
-    'develop': [
-        'pytest',
-        'pylint',
-        'pydocstyle',
-        'coverage',
-        'anybadge',
-        'sphinx',
-        'sphinx_rtd_theme',
-        'versioneer',
-    ],
-}
->>>>>>> d17e123e
 
 INSTALL_REQUIRES = [
     'sqlalchemy',
@@ -48,6 +33,7 @@
     'develop': [
         'pytest',
         'pylint',
+        'pydocstyle',
         'coverage',
         'anybadge',
         'sphinx',
