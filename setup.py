--- conflicted
+++ resolved
@@ -11,12 +11,7 @@
 
 # Requirements definitions
 SETUP_REQUIRES = [
-<<<<<<< HEAD
-    "setuptools >= 58.2.0",
-=======
-    'setuptools == 59.5.0',
->>>>>>> 03894588
-]
+'setuptools == 59.5.0',
 
 INSTALL_REQUIRES = [
     "sqlalchemy",
