"""DataConverter for the SQLite backend."""

from collections import OrderedDict
import os
from typing import Any, Dict, List, Optional, Tuple, Union

import pandas as pd
import sqlalchemy
import sqlite3
from tqdm import tqdm

from graphnet.data.dataconverter import DataConverter  # type: ignore[attr-defined]
from graphnet.data.sqlite.sqlite_utilities import run_sql_code, save_to_sql


class SQLiteDataConverter(DataConverter):
    """Class for converting I3-files to SQLite format."""

    # Class variables
    file_suffix = "db"

    # Abstract method implementation(s)
    def save_data(self, data: List[Dict[str, Any]], output_file: str):
        """Save data to SQLite database."""
        # Check(s)
        if os.path.exists(output_file):
            self.warning(
                f"Output file {output_file} already exists. Appending."
            )

        # Concatenate data
<<<<<<< HEAD
        dataframe: Dict[str, pd.DataFrame] = OrderedDict()
=======
        assert len(data)
        dataframe = OrderedDict([(key, None) for key in data[0]])
>>>>>>> 2482a11b
        for data_dict in data:
            for key, data_values in data_dict.items():
                df = construct_dataframe(data_values)

                if self.any_pulsemap_is_non_empty(data_dict) and len(df) > 0:
                    # only include data_dict in temp. databases if at least one pulsemap is non-empty,
                    # and the current extractor (df) is also non-empty (also since truth is always non-empty)
                    if dataframe[key] is not None:
                        dataframe[key] = dataframe[key].append(
                            df, ignore_index=True, sort=True
                        )
                    else:
                        dataframe[key] = df

        # Save each dataframe to SQLite database
        self.debug(f"Saving to {output_file}")
        saved_any = False
        for table, df in dataframe.items():
            if len(df) > 0:
                save_to_sql(df, table, output_file)
                saved_any = True

        if saved_any:
            self.debug("- Done saving")
        else:
            self.warning(f"No data saved to {output_file}")

    def merge_files(
        self, output_file: str, input_files: Optional[List[str]] = None
    ):
        """SQLite-specific method for merging output files/databases.

        Args:
            output_file: Name of the output file containing the merged results.
            input_files: Intermediate files/databases to be merged, according
                to the specific implementation. Default to None, meaning that
                all files/databases output by the current instance are merged.
        """
        if input_files is None:
            self.info("Merging files output by current instance.")
            input_files = self._output_files

        if not output_file.endswith("." + self.file_suffix):
            output_file = ".".join([output_file, self.file_suffix])

        if os.path.exists(output_file):
            self.warning(
                f"Target path for merged database, {output_file}, already exists."
            )

        if len(input_files) > 0:
            self.info(f"Merging {len(input_files)} database files")

            # Create one empty database table for each extraction
            table_names = self._extract_table_names(input_files)
            for table_name in table_names:
                column_names = self._extract_column_names(
                    input_files, table_name
                )
                if len(column_names) > 1:
                    is_pulse_map = is_pulsemap_check(table_name)
                    self._create_table(
                        output_file,
                        table_name,
                        column_names,
                        is_pulse_map=is_pulse_map,
                    )

            # Merge temporary databases into newly created one
            self._merge_temporary_databases(output_file, input_files)
        else:
            self.warning("No temporary database files found!")

    # Internal methods
    def _extract_table_names(
        self, db: Union[str, List[str]]
    ) -> Tuple[str, ...]:
        """Get the names of all tables in database `db`."""
        if isinstance(db, list):
            results = [self._extract_table_names(path) for path in db]
            # @TODO: Check...
            assert all([results[0] == r for r in results])
            return results[0]

        with sqlite3.connect(db) as conn:
            table_names = tuple(
                [
                    p[0]
                    for p in (
                        conn.execute(
                            "SELECT name FROM sqlite_master WHERE type='table';"
                        ).fetchall()
                    )
                ]
            )

        return table_names

    def _extract_column_names(self, db_paths, table_name):
        for db_path in db_paths:
            with sqlite3.connect(db_path) as con:
                query = f"select * from {table_name} limit 1"
                columns = pd.read_sql(query, con).columns
            if len(columns):
                return columns
        return []

    def any_pulsemap_is_non_empty(self, data_dict: Dict[str, Dict]) -> bool:
        """Check whether there are non-empty pulsemaps extracted from P frame.

        Takes in the data extracted from the P frame, then retrieves the
        values, if there are any, from the pulsemap key(s) (e.g
        SplitInIcePulses). If at least one of the pulsemaps is non-empty then
        return true. If no pulsemaps exist, i.e., if no `I3FeatureExtractor` is
        called e.g. because `I3GenericExtractor` is used instead, always return
        True.
        """
        if len(self._pulsemaps) == 0:
            return True

        pulsemap_dicts = [data_dict[pulsemap] for pulsemap in self._pulsemaps]
        return any(d["dom_x"] for d in pulsemap_dicts)

    def _attach_index(self, database: str, table_name: str):
        """Attach the table index.

        Important for query times!
        """
        code = (
            "PRAGMA foreign_keys=off;\n"
            "BEGIN TRANSACTION;\n"
            f"CREATE INDEX event_no_{table_name} ON {table_name} (event_no);\n"
            "COMMIT TRANSACTION;\n"
            "PRAGMA foreign_keys=on;"
        )
        run_sql_code(database, code)

    def _create_table(
        self,
        database: str,
        table_name: str,
        columns: List[str],
        is_pulse_map: bool = False,
    ):
        """Create a table.

        Args:
            database: Path to the database.
            table_name: Name of the table.
            columns: The names of the columns of the table.
            is_pulse_map: Whether or not this is a pulse map table.
        """
        query_columns = list()
        for column in columns:
            if column == "event_no":
                if not is_pulse_map:
                    type_ = "INTEGER PRIMARY KEY NOT NULL"
                else:
                    type_ = "NOT NULL"
            else:
                type_ = "FLOAT"
            query_columns.append(f"{column} {type_}")
        query_columns_string = ", ".join(query_columns)

        code = (
            "PRAGMA foreign_keys=off;\n"
            f"CREATE TABLE {table_name} ({query_columns_string});\n"
            "PRAGMA foreign_keys=on;"
        )
        run_sql_code(database, code)

        if is_pulse_map:
            self.debug(table_name)
            self.debug("Attaching indices")
            self._attach_index(database, table_name)
        return

    def _submit_to_database(self, database: str, key: str, data: pd.DataFrame):
        """Submit data to the database with specified key."""
        if len(data) == 0:
            if self._verbose:
                self.info(f"No data provided for {key}.")
            return
        engine = sqlalchemy.create_engine("sqlite:///" + database)
        data.to_sql(key, engine, index=False, if_exists="append")
        engine.dispose()

    def _extract_everything(self, db: str) -> "OrderedDict[str, pd.DataFrame]":
        """Extract everything from the temporary database `db`.

        Args:
            db: Path to temporary database.

        Returns:
            Dictionary containing the data for each extracted table.
        """
        results = OrderedDict()
        table_names = self._extract_table_names(db)
        with sqlite3.connect(db) as conn:
            for table_name in table_names:
                query = f"select * from {table_name}"
                try:
                    data = pd.read_sql(query, conn)
                except:  # noqa: E722
                    data = []
                results[table_name] = data
        return results

    def _merge_temporary_databases(
        self,
        output_file: str,
        input_files: List[str],
    ):
        """Merge the temporary databases.

        Args:
            output_file: path to the final database
            input_files: list of names of temporary databases
        """
        for input_file in tqdm(input_files, colour="green"):
            results = self._extract_everything(input_file)
            for table_name, data in results.items():
                self._submit_to_database(output_file, table_name, data)


# Implementation-specific utility function(s)
def construct_dataframe(extraction: Dict[str, Any]) -> pd.DataFrame:
    """Convert extraction to pandas.DataFrame.

    Args:
        extraction: Dictionary with the extracted data.

    Returns:
        Extraction as pandas.DataFrame.
    """
    all_scalars = True
    for value in extraction.values():
        if isinstance(value, (list, tuple, dict)):
            all_scalars = False
            break

    out = pd.DataFrame(extraction, index=[0] if all_scalars else None)
    return out


def is_pulsemap_check(table_name: str) -> bool:
    """Check whether `table_name` corresponds to a pulsemap."""
    if "retro" in table_name.lower() or "truth" in table_name.lower():
        return False
    else:  # Could have to include the lower case word 'pulse'?
        return True<|MERGE_RESOLUTION|>--- conflicted
+++ resolved
@@ -20,7 +20,7 @@
     file_suffix = "db"
 
     # Abstract method implementation(s)
-    def save_data(self, data: List[Dict[str, Any]], output_file: str):
+    def save_data(self, data: List[Dict[str, Any]], output_file: str) -> None:
         """Save data to SQLite database."""
         # Check(s)
         if os.path.exists(output_file):
@@ -29,12 +29,8 @@
             )
 
         # Concatenate data
-<<<<<<< HEAD
-        dataframe: Dict[str, pd.DataFrame] = OrderedDict()
-=======
         assert len(data)
-        dataframe = OrderedDict([(key, None) for key in data[0]])
->>>>>>> 2482a11b
+        dataframe = OrderedDict([(key, pd.DataFrame) for key in data[0]])
         for data_dict in data:
             for key, data_values in data_dict.items():
                 df = construct_dataframe(data_values)
@@ -42,7 +38,8 @@
                 if self.any_pulsemap_is_non_empty(data_dict) and len(df) > 0:
                     # only include data_dict in temp. databases if at least one pulsemap is non-empty,
                     # and the current extractor (df) is also non-empty (also since truth is always non-empty)
-                    if dataframe[key] is not None:
+                    if len(dataframe[key]):
+                        assert isinstance(dataframe[key], pd.DataFrame)
                         dataframe[key] = dataframe[key].append(
                             df, ignore_index=True, sort=True
                         )
@@ -64,7 +61,7 @@
 
     def merge_files(
         self, output_file: str, input_files: Optional[List[str]] = None
-    ):
+    ) -> None:
         """SQLite-specific method for merging output files/databases.
 
         Args:
@@ -133,7 +130,9 @@
 
         return table_names
 
-    def _extract_column_names(self, db_paths, table_name):
+    def _extract_column_names(
+        self, db_paths: List[str], table_name: str
+    ) -> List[str]:
         for db_path in db_paths:
             with sqlite3.connect(db_path) as con:
                 query = f"select * from {table_name} limit 1"
@@ -158,7 +157,7 @@
         pulsemap_dicts = [data_dict[pulsemap] for pulsemap in self._pulsemaps]
         return any(d["dom_x"] for d in pulsemap_dicts)
 
-    def _attach_index(self, database: str, table_name: str):
+    def _attach_index(self, database: str, table_name: str) -> None:
         """Attach the table index.
 
         Important for query times!
@@ -178,7 +177,7 @@
         table_name: str,
         columns: List[str],
         is_pulse_map: bool = False,
-    ):
+    ) -> None:
         """Create a table.
 
         Args:
@@ -212,7 +211,9 @@
             self._attach_index(database, table_name)
         return
 
-    def _submit_to_database(self, database: str, key: str, data: pd.DataFrame):
+    def _submit_to_database(
+        self, database: str, key: str, data: pd.DataFrame
+    ) -> None:
         """Submit data to the database with specified key."""
         if len(data) == 0:
             if self._verbose:
@@ -247,7 +248,7 @@
         self,
         output_file: str,
         input_files: List[str],
-    ):
+    ) -> None:
         """Merge the temporary databases.
 
         Args:
