from abc import ABC, abstractmethod
from typing import List
import numpy as np
import matplotlib.path as mpath
try:
    from icecube import dataclasses, icetray, dataio , phys_services  # pyright: reportMissingImports=false
except ImportError:
    print("icecube package not available.")

from abc import abstractmethod
from .utils import frame_has_key


class I3Extractor(ABC):
    """Extracts relevant information from physics frames."""

    def __init__(self, name):

        # Member variables
        self._i3_file = None
        self._gcd_file = None
        self._gcd_dict = None
        self._calibration = None
        self._name = name

    def set_files(self, i3_file, gcd_file):
        # @TODO: Is it necessary to set the `i3_file`? It is only used in one
        #        place in `I3TruthExtractor`, and there only in a way that might
        #        be solved another way.
        self._i3_file = i3_file
        self._gcd_file = gcd_file
        self._load_gcd_data()

    def _load_gcd_data(self):
        """Loads the geospatial information contained in the gcd-file."""
        gcd_file = dataio.I3File(self._gcd_file)
        g_frame = gcd_file.pop_frame(icetray.I3Frame.Geometry)
        c_frame = gcd_file.pop_frame(icetray.I3Frame.Calibration)
        self._gcd_dict = g_frame["I3Geometry"].omgeo
        self._calibration = c_frame["I3Calibration"]

    @abstractmethod
    def __call__(self, frame) -> dict:
        """Extracts relevant information from frame."""
        pass

    @property
    def name(self) -> str:
        return self._name


class I3ExtractorCollection(list):
    """Class to manage multiple I3Extractors."""
    def __init__(self, *extractors):
        # Check(s)
        for extractor in extractors:
            assert isinstance(extractor, I3Extractor)

        # Base class constructor
        super().__init__(extractors)

    def set_files(self, i3_file, gcd_file):
        for extractor in self:
            extractor.set_files(i3_file, gcd_file)

    def __call__(self, frame) -> List[dict]:
        return [extractor(frame) for extractor in self]


class I3FeatureExtractor(I3Extractor):
    def __init__(self, pulsemap):
        self._pulsemap = pulsemap
        super().__init__(pulsemap)

    def _get_om_keys_and_pulseseries(self, frame):
        """Gets the indicies for the gcd_dict and the pulse series

        Args:
            frame (i3 physics frame): i3 physics frame

        Returns:
            om_keys (index): the indicies for the gcd_dict
            data    (??)   : the pulse series
        """
        data = frame[self._pulsemap]
        try:
            om_keys = data.keys()
        except:
            try:
                if "I3Calibration" in frame.keys():
                    data = frame[self._pulsemap].apply(frame)
                    om_keys = data.keys()
                else:
                    frame["I3Calibration"] = self._calibration
                    data = frame[self._pulsemap].apply(frame)
                    om_keys = data.keys()
                    del frame["I3Calibration"]  # Avoid adding unneccesary data to frame
            except:
                data = dataclasses.I3RecoPulseSeriesMap.from_frame(frame, self._pulsemap)
                om_keys = data.keys()
        return om_keys, data

class I3FeatureExtractorIceCube86(I3FeatureExtractor):

    def __call__(self, frame) -> dict:
        """Extract features to be used as inputs to GNN models."""

        output = {
            'charge': [],
            'dom_time': [],
            'dom_x': [],
            'dom_y': [],
            'dom_z': [],
            'width' : [],
            'pmt_area': [],
            'rde': [],
        }

        try:
            om_keys, data = self._get_om_keys_and_pulseseries(frame)
        except KeyError:
            #print(f"WARN: Pulsemap {self._pulsemap} was not found in frame.")
            return output

        for om_key in om_keys:
            # Common values for each OM
            x = self._gcd_dict[om_key].position.x
            y = self._gcd_dict[om_key].position.y
            z = self._gcd_dict[om_key].position.z
            area = self._gcd_dict[om_key].area
            rde = self._get_relative_dom_efficiency(frame, om_key)

            # Loop over pulses for each OM
            pulses = data[om_key]
            for pulse in pulses:
                output['charge'].append(pulse.charge)
                output['dom_time'].append(pulse.time)
                output['width'].append(pulse.width)
                output['pmt_area'].append(area)
                output['rde'].append(rde)
                output['dom_x'].append(x)
                output['dom_y'].append(y)
                output['dom_z'].append(z)

        return output
    def _get_relative_dom_efficiency(self, frame, om_key):
        if "I3Calibration" in frame:  # Not available for e.g. mDOMs in IceCube Upgrade
            rde = frame["I3Calibration"].dom_cal[om_key].relative_dom_eff
        else:
            try:
                rde = self._calibration.dom_cal[om_key].relative_dom_eff
            except:
                rde = -1
        return rde

class I3FeatureExtractorIceCubeDeepCore(I3FeatureExtractorIceCube86):
    """..."""

class I3FeatureExtractorIceCubeUpgrade(I3FeatureExtractorIceCube86):

    def __call__(self, frame) -> dict:
        """Extract features to be used as inputs to GNN models."""

        output = {
            'string': [],
            'pmt_number': [],
            'dom_number': [],
            'pmt_dir_x': [],
            'pmt_dir_y': [],
            'pmt_dir_z': [],
            'dom_type': [],
        }

        try:
            om_keys, data = self._get_om_keys_and_pulseseries(frame)
        except KeyError:  # Target pulsemap does not exist in `frame`
            return output

        for om_key in om_keys:
            # Common values for each OM
            pmt_dir_x = self._gcd_dict[om_key].orientation.x
            pmt_dir_y = self._gcd_dict[om_key].orientation.y
            pmt_dir_z = self._gcd_dict[om_key].orientation.z
            string = om_key[0]
            dom_number = om_key[1]
            pmt_number = om_key[2]
            dom_type = self._gcd_dict[om_key].omtype

            # Loop over pulses for each OM
            pulses = data[om_key]
            for _ in pulses:
                output['string'].append(string)
                output['pmt_number'].append(pmt_number)
                output['dom_number'].append(dom_number)
                output['pmt_dir_x'].append(pmt_dir_x)
                output['pmt_dir_y'].append(pmt_dir_y)
                output['pmt_dir_z'].append(pmt_dir_z)
                output['dom_type'].append(dom_type)

        # Add features from IceCube86
        output_icecube86 = super().__call__(frame)
        output.update(output_icecube86)
        return output

class I3PulseNoiseTruthFlagIceCubeUpgrade(I3FeatureExtractorIceCube86):

    def __call__(self, frame) -> dict:
        """Extract features to be used as inputs to GNN models."""

        output = {
            'string': [],
            'pmt_number': [],
            'dom_number': [],
            'pmt_dir_x': [],
            'pmt_dir_y': [],
            'pmt_dir_z': [],
            'dom_type': [],
            'truth_flag': [],
        }

        try:
            om_keys, data = self._get_om_keys_and_pulseseries(frame)
        except KeyError:  # Target pulsemap does not exist in `frame`
            return output
            
        for om_key in om_keys:
            # Common values for each OM
            pmt_dir_x = self._gcd_dict[om_key].orientation.x
            pmt_dir_y = self._gcd_dict[om_key].orientation.y
            pmt_dir_z = self._gcd_dict[om_key].orientation.z
            string = om_key[0]
            dom_number = om_key[1]
            pmt_number = om_key[2]
            dom_type = self._gcd_dict[om_key].omtype

            # Loop over pulses for each OM
            pulses = data[om_key]
            for truth_flag in pulses:
                output['string'].append(string)
                output['pmt_number'].append(pmt_number)
                output['dom_number'].append(dom_number)
                output['pmt_dir_x'].append(pmt_dir_x)
                output['pmt_dir_y'].append(pmt_dir_y)
                output['pmt_dir_z'].append(pmt_dir_z)
                output['dom_type'].append(dom_type)
                output['truth_flag'].append(truth_flag)

        return output

class I3TruthExtractor(I3Extractor):
    def __init__(self, name="truth", borders=None):
        super().__init__(name)
        if borders == None:
            border_xy = np.array([(-256.1400146484375, -521.0800170898438), (-132.8000030517578, -501.45001220703125), (-9.13000011444092, -481.739990234375), (114.38999938964844, -461.989990234375), (237.77999877929688, -442.4200134277344), (361.0, -422.8299865722656), (405.8299865722656, -306.3800048828125), (443.6000061035156, -194.16000366210938), (500.42999267578125, -58.45000076293945), (544.0700073242188, 55.88999938964844), (576.3699951171875, 170.9199981689453), (505.2699890136719, 257.8800048828125), (429.760009765625, 351.0199890136719), (338.44000244140625, 463.7200012207031), (224.5800018310547, 432.3500061035156), (101.04000091552734, 412.7900085449219), (22.11000061035156, 509.5), (-101.05999755859375, 490.2200012207031), (-224.08999633789062, 470.8599853515625), (-347.8800048828125, 451.5199890136719), (-392.3800048828125, 334.239990234375), (-437.0400085449219, 217.8000030517578), (-481.6000061035156, 101.38999938964844), (-526.6300048828125, -15.60000038146973), (-570.9000244140625, -125.13999938964844), (-492.42999267578125, -230.16000366210938), (-413.4599914550781, -327.2699890136719), (-334.79998779296875, -424.5)])
            border_z = np.array([-512.82,524.56])
            self._borders = [border_xy,border_z]
        else:
            self._borders = borders

    def __call__(self, frame, padding_value=-1) -> dict:
        """Extracts truth features."""
        is_mc = frame_is_montecarlo(frame)
        is_noise = frame_is_noise(frame)
        sim_type = find_data_type(is_mc, self._i3_file)

        output = {
            'energy': padding_value,
            'position_x': padding_value,
            'position_y': padding_value,
            'position_z': padding_value,
            'azimuth': padding_value,
            'zenith': padding_value,
            'pid': padding_value,
            'event_time': frame['I3EventHeader'].start_time.utc_daq_time,
            'sim_type': sim_type,
            'interaction_type': padding_value,
            'elasticity': padding_value,
            'RunID': frame['I3EventHeader'].run_id,
            'SubrunID': frame['I3EventHeader'].sub_run_id,
            'EventID': frame['I3EventHeader'].event_id,
            'SubEventID': frame['I3EventHeader'].sub_event_id,
<<<<<<< HEAD
            'dbang_decay_length': padding_value,
=======
            'dbang_decay_length': self.__extract_dbang_decay_length__(frame, padding_value),
            'track_length': padding_value,
            'stopped_muon': padding_value,
>>>>>>> b6509d6a
        }

        if is_mc == True and is_noise == False:
            MCInIcePrimary, interaction_type, elasticity = get_primary_particle_interaction_type_and_elasticity(frame, sim_type)
            output.update({
                'energy': MCInIcePrimary.energy,
                'position_x': MCInIcePrimary.pos.x,
                'position_y': MCInIcePrimary.pos.y,
                'position_z': MCInIcePrimary.pos.z,
                'azimuth': MCInIcePrimary.dir.azimuth,
                'zenith': MCInIcePrimary.dir.zenith,
                'pid': MCInIcePrimary.pdg_encoding,
                'interaction_type': interaction_type,
                'elasticity': elasticity,
                'dbang_decay_length': self.__extract_dbang_decay_length__(frame, padding_value)
            })
            if abs(output['pid'])==13:
                output.update({
                    'track_length': MCInIcePrimary.length,
                })
                muon_final = muon_stopped(output,self._borders)
                output.update({
                    'position_x': muon_final['x'], #position_xyz has no meaning for muons. These will now be updated to muon final position, given track length/azimuth/zenith
                    'position_y': muon_final['y'],
                    'position_z': muon_final['z'],
                    'stopped_muon': muon_final['stopped'],
                })                

        return output

    def __extract_dbang_decay_length__(self,frame, padding_value):
        mctree = frame['I3MCTree']
        try:
            p_true = mctree.primaries[0]
            p_daughters = mctree.get_daughters(p_true)        
            if (len(p_daughters) == 2):
                for p_daughter in p_daughters:
                    if p_daughter.type == dataclasses.I3Particle.Hadrons:
                        casc_0_true = p_daughter
                    else:
                        hnl_true = p_daughter
                hnl_daughters = mctree.get_daughters(hnl_true)
            else:
                decay_length  =  padding_value
                hnl_daughters = []

            if (len(hnl_daughters) > 0):    
                for count_hnl_daughters, hnl_daughter in enumerate(hnl_daughters):
                    if not count_hnl_daughters:
                        casc_1_true = hnl_daughter
                    else:
                        assert(casc_1_true.pos == hnl_daughter.pos)
                        casc_1_true.energy = casc_1_true.energy + hnl_daughter.energy
                decay_length = phys_services.I3Calculator.distance(casc_0_true,casc_1_true)/icetray.I3Units.m
                
            else:
                decay_length = padding_value
            return decay_length
        except:
            return padding_value



class I3RetroExtractor(I3Extractor):

    def __init__(self, name="retro"):
        super().__init__(name)

    def __call__(self, frame) -> dict:
        """Extracts RETRO reco. and associated quantities if available."""
        output = {}

        if frame_contains_retro(frame):
            output.update({
                'azimuth_retro': frame["L7_reconstructed_azimuth"].value,
                'time_retro': frame["L7_reconstructed_time"].value,
                'energy_retro': frame["L7_reconstructed_total_energy"].value,
                'position_x_retro': frame["L7_reconstructed_vertex_x"].value,
                'position_y_retro': frame["L7_reconstructed_vertex_y"].value,
                'position_z_retro': frame["L7_reconstructed_vertex_z"].value,
                'zenith_retro': frame["L7_reconstructed_zenith"].value,
                'azimuth_sigma': frame["L7_retro_crs_prefit__azimuth_sigma_tot"].value,
                'position_x_sigma': frame["L7_retro_crs_prefit__x_sigma_tot"].value,
                'position_y_sigma': frame["L7_retro_crs_prefit__y_sigma_tot"].value,
                'position_z_sigma': frame["L7_retro_crs_prefit__z_sigma_tot"].value,
                'time_sigma': frame["L7_retro_crs_prefit__time_sigma_tot"].value,
                'zenith_sigma': frame["L7_retro_crs_prefit__zenith_sigma_tot"].value,
                'energy_sigma': frame["L7_retro_crs_prefit__energy_sigma_tot"].value,
                'cascade_energy_retro': frame["L7_reconstructed_cascade_energy"].value,
                'track_energy_retro': frame["L7_reconstructed_track_energy"].value,
                'track_length_retro': frame["L7_reconstructed_track_length"].value,
            })

        if frame_contains_classifiers(frame):
            classifiers = ['L7_MuonClassifier_FullSky_ProbNu','L4_MuonClassifier_Data_ProbNu','L4_NoiseClassifier_ProbNu','L7_PIDClassifier_FullSky_ProbTrack']
            for classifier in classifiers:
                if frame_has_key(frame, classifier):
                    output.update({classifier : frame[classifier].value})
            #output.update({
            #    'L7_MuonClassifier_FullSky_ProbNu': frame["L7_MuonClassifier_FullSky_ProbNu"].value,
            #    'L4_MuonClassifier_Data_ProbNu': frame["L4_MuonClassifier_Data_ProbNu"].value,
            #    'L4_NoiseClassifier_ProbNu': frame["L4_NoiseClassifier_ProbNu"].value,
            #    'L7_PIDClassifier_FullSky_ProbTrack': frame["L7_PIDClassifier_FullSky_ProbTrack"].value,
            #})

        if frame_is_montecarlo(frame):
            if frame_contains_retro(frame):
                output.update({
                    'osc_weight': frame["I3MCWeightDict"]["weight"],
                })
            else:
                output.update({
                    'osc_weight': -1.,
                })

        return output


# Utilty methods
def frame_contains_retro(frame):
    return frame_has_key(frame, "L7_reconstructed_zenith")

def frame_contains_classifiers(frame):
    return frame_has_key(frame, "L4_MuonClassifier_Data_ProbNu")

def frame_is_montecarlo(frame):
    return (
        frame_has_key(frame, "MCInIcePrimary") or
        frame_has_key(frame, "I3MCTree")
    )
def frame_is_noise(frame):
    try:
        frame['I3MCTree'][0].energy
        return False
    except:
        try:
            frame['MCInIcePrimary'].energy
            return False
        except:
            return True

def frame_is_lvl7(frame):
    return frame_has_key(frame, "L7_reconstructed_zenith")



def find_data_type(mc, input_file):
    """Determines the data type

    Args:
        mc (boolean): is this montecarlo?
        input_file (str): path to i3 file

    Returns:
        str: the simulation/data type
    """
    # @TODO: Rewrite to make automaticallu infer `mc` from `input_file`?
    if mc == False:
        sim_type = 'data'
    else:
        sim_type = 'NuGen'
    if 'muon' in input_file:
        sim_type = 'muongun'
    if 'corsika' in input_file:
        sim_type = 'corsika'
    if 'genie' in input_file or 'nu' in input_file.lower():
        sim_type = 'genie'
    if 'noise' in input_file:
        sim_type = 'noise'
    if 'L2' in input_file:  ## not robust
        sim_type = 'dbang'
    if sim_type == 'lol':
        print('SIM TYPE NOT FOUND!')
    return sim_type

def get_primary_particle_interaction_type_and_elasticity(frame, sim_type, padding_value=-1):
    """"Returns primary particle, interaction type, and elasticity.

    A case handler that does two things
        1) Catches issues related to determining the primary MC particle.
        2) Error handles cases where interaction type and elasticity doesnt exist

    Args:
        frame (i3 physics frame): ...
        sim_type (string): Simulation type
        padding_value (int | float): The value used for padding.

    Returns
        McInIcePrimary (?): The primary particle
        interaction_type (int): Either 1 (charged current), 2 (neutral current), 0 (neither)
        elasticity (float): In ]0,1[
    """
    if sim_type != 'noise':
        try:
            MCInIcePrimary = frame['MCInIcePrimary']
        except:
            MCInIcePrimary = frame['I3MCTree'][0]
        if MCInIcePrimary.energy != MCInIcePrimary.energy: # This is a nan check. Only happens for some muons where second item in MCTree is primary. Weird!
            MCInIcePrimary = frame['I3MCTree'][1] ## for some strange reason the second entry is identical in all variables and has no nans (always muon)
    else:   
        MCInIcePrimary = None
    try:
        interaction_type = frame["I3MCWeightDict"]["InteractionType"]
    except:
        interaction_type = padding_value

    try:
        elasticity = frame['I3GENIEResultDict']['y']
    except:
        elasticity = padding_value

    return MCInIcePrimary, interaction_type, elasticity



def muon_stopped(truth, borders, horizontal_pad = 100., vertical_pad = 100.):
    '''
    Calculates where a simulated muon stops and if this is inside the detectors fiducial volume. 
    IMPORTANT: The final position of the muon is saved in truth extractor/databases as position_x,position_y and position_z.
               This is analogoues to the neutrinos whose interaction vertex is saved under the same name.

    Args:
        truth (dict) : dictionary of already extracted values
        borders (tuple) : first entry xy outline, second z min/max depth. See I3TruthExtractor for hard-code example.
        horizontal_pad (float) : shrink xy plane further with exclusion zone
        vertical_pad (float) : further shrink detector depth with exclusion height
    
    Returns:
        dictionary (dict) : containing the x,y,z co-ordinates of final muon position and contained boolean (0 or 1)
    '''
    #to do:remove hard-coded border coords and replace with GCD file contents using string no's
    border = mpath.Path(borders[0])

    start_pos = np.array([truth['position_x'],
                          truth['position_y'],
                          truth['position_z']])
                          
    travel_vec = -1*np.array([truth['track_length']*np.cos(truth['azimuth'])*np.sin(truth['zenith']),
                              truth['track_length']*np.sin(truth['azimuth'])*np.sin(truth['zenith']),
                              truth['track_length']*np.cos(truth['zenith'])])
    
    end_pos = start_pos+travel_vec

    stopped_xy = border.contains_point((end_pos[0],end_pos[1]),radius=-horizontal_pad) 
    stopped_z = (end_pos[2] > borders[1][0] + vertical_pad) * (end_pos[2] < borders[1][1] - vertical_pad) 

    return {'x' : end_pos[0], 'y' : end_pos[1], 'z' : end_pos[2], 'stopped' : (stopped_xy * stopped_z) }<|MERGE_RESOLUTION|>--- conflicted
+++ resolved
@@ -279,13 +279,7 @@
             'SubrunID': frame['I3EventHeader'].sub_run_id,
             'EventID': frame['I3EventHeader'].event_id,
             'SubEventID': frame['I3EventHeader'].sub_event_id,
-<<<<<<< HEAD
             'dbang_decay_length': padding_value,
-=======
-            'dbang_decay_length': self.__extract_dbang_decay_length__(frame, padding_value),
-            'track_length': padding_value,
-            'stopped_muon': padding_value,
->>>>>>> b6509d6a
         }
 
         if is_mc == True and is_noise == False:
