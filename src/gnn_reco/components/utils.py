--- conflicted
+++ resolved
@@ -1,13 +1,18 @@
 import os
+import torch
 import pandas as pd
-<<<<<<< HEAD
 import sqlite3
 from copy import deepcopy
-=======
 import pickle
 import numpy as np
-import os
-
+from tqdm import tqdm
+
+from torch_geometric.data.batch import Batch
+from sklearn.model_selection import train_test_split
+
+from gnn_reco.data.sqlite_dataset import SQLiteDataset
+
+# @TODO >>> RESOLVE DUPLICATION WRT. src/gnn_reco/models/training/{callbacks,trainers,utils}.py
 class EarlyStopping(object):
     def __init__(self, mode='min', min_delta=0, patience=10, percentage=False):
         self.mode = mode
@@ -288,7 +293,7 @@
     torch.save(model.cpu(), path + '/' + tag + '.pkl')
     print('Results saved at: \n %s'%path)
     return
->>>>>>> 21d49d7e
+# @TODO <<< RESOLVE DUPLICATION WRT. src/gnn_reco/models/training/{callbacks,trainers,utils}.py
 
 def check_db_size(db):
     max_size = 5000000
